--- conflicted
+++ resolved
@@ -10,12 +10,8 @@
 class RetrievalRequest(pydantic.BaseModel):
     """Request for a retrieval."""
 
-<<<<<<< HEAD
-    query: str
+    keywords: list[str]
     top_k: int = 10
-=======
-    keywords: list[str]
->>>>>>> 5f747eec
 
 
 class Snippet(pydantic.BaseModel):
@@ -39,11 +35,7 @@
 
     async def retrieve(self, request: RetrievalRequest) -> list[RetrievalResult]:
         """Retrieve relevant data."""
-<<<<<<< HEAD
         snippet_ids = await self.repository.list_snippet_ids()
-        results = self.bm25.retrieve(snippet_ids, request.query, request.top_k)
+        results = self.bm25.retrieve(snippet_ids, request.keywords[0], request.top_k)
         # Get results from database
-        return await self.repository.list_snippets_by_ids(results)
-=======
-        return await self.repository.string_search(request.keywords[0])
->>>>>>> 5f747eec
+        return await self.repository.list_snippets_by_ids(results)